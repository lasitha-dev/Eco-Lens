<<<<<<< HEAD
import React from 'react';
import { StatusBar } from 'expo-status-bar';
import AppNavigator from './src/navigation/AppNavigator';
=======
// App.js

import { StatusBar } from 'expo-status-bar';
import React from 'react';
import { StyleSheet } from 'react-native';
import { NavigationContainer } from '@react-navigation/native';
>>>>>>> 07f85f2e

import { AuthProvider, useAuth } from "./src/hooks/useAuthLogin";
import AuthStack from './src/navigation/indexLogin';
import AppStack from './src/navigation/AppStack'; // Import the new AppStack

// A component to handle the navigation logic based on auth state
const Navigation = () => {
  const { auth } = useAuth();
  return (
<<<<<<< HEAD
    <>
      <StatusBar style="auto" />
      <AppNavigator />
    </>
=======
    <NavigationContainer>
      {auth ? <AppStack /> : <AuthStack />}
      <StatusBar style="auto" />
    </NavigationContainer>
  );
};

// The main App entry point
export default function App() {
  return (
    <AuthProvider>
      <Navigation />
    </AuthProvider>
>>>>>>> 07f85f2e
  );
}
<|MERGE_RESOLUTION|>--- conflicted
+++ resolved
@@ -1,32 +1,16 @@
-<<<<<<< HEAD
 import React from 'react';
 import { StatusBar } from 'expo-status-bar';
-import AppNavigator from './src/navigation/AppNavigator';
-=======
-// App.js
-
-import { StatusBar } from 'expo-status-bar';
-import React from 'react';
-import { StyleSheet } from 'react-native';
 import { NavigationContainer } from '@react-navigation/native';
->>>>>>> 07f85f2e
-
 import { AuthProvider, useAuth } from "./src/hooks/useAuthLogin";
 import AuthStack from './src/navigation/indexLogin';
-import AppStack from './src/navigation/AppStack'; // Import the new AppStack
+import AppNavigator from './src/navigation/AppNavigator';
 
 // A component to handle the navigation logic based on auth state
 const Navigation = () => {
   const { auth } = useAuth();
   return (
-<<<<<<< HEAD
-    <>
-      <StatusBar style="auto" />
-      <AppNavigator />
-    </>
-=======
     <NavigationContainer>
-      {auth ? <AppStack /> : <AuthStack />}
+      {auth ? <AppNavigator /> : <AuthStack />}
       <StatusBar style="auto" />
     </NavigationContainer>
   );
@@ -38,6 +22,5 @@
     <AuthProvider>
       <Navigation />
     </AuthProvider>
->>>>>>> 07f85f2e
   );
-}
+}