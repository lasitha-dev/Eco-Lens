--- conflicted
+++ resolved
@@ -37,7 +37,6 @@
         animation: 'slide_from_right',
       }}
     >
-<<<<<<< HEAD
       {auth ? (
         // Authenticated user screens
         isAdmin ? (
@@ -50,6 +49,8 @@
           <>
             <Stack.Screen name="Dashboard" component={CustomerTabNavigator} />
             <Stack.Screen name="Home" component={HomeScreen} />
+            {/* Onboarding Survey */}
+             <Stack.Screen name="OnboardingSurvey" component={OnboardingSurvey} />
             <Stack.Screen name="EditProfile" component={EditProfileScreen} />
           </>
         )
@@ -63,26 +64,6 @@
           <Stack.Screen name="ResetPassword" component={ResetPasswordScreen} />
         </>
       )}
-=======
-      {/* Authentication Screens */}
-      <Stack.Screen name="Welcome" component={WelcomeScreen} />
-      <Stack.Screen name="Login" component={LoginScreen} />
-      <Stack.Screen name="SignUp" component={SignUpScreen} />
-      <Stack.Screen name="ForgotPassword" component={ForgotPasswordScreen} />
-      <Stack.Screen name="ResetPassword" component={ResetPasswordScreen} />
-      
-      {/* Common Screens */}
-      <Stack.Screen name="Home" component={HomeScreen} />
-      
-      {/* Onboarding Survey */}
-      <Stack.Screen name="OnboardingSurvey" component={OnboardingSurvey} />
-      
-      {/* Customer Screens */}
-      <Stack.Screen name="Dashboard" component={CustomerDashboard} />
-      
-      {/* Admin Screens */}
-      <Stack.Screen name="AdminDashboard" component={AdminDashboard} />
->>>>>>> 386965df
     </Stack.Navigator>
   );
 };
