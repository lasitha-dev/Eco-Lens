--- conflicted
+++ resolved
@@ -20,13 +20,10 @@
 import OrderDetailsScreen from '../screens/customer/OrderDetailsScreen';
 import PaymentDetailsScreen from '../screens/customer/PaymentDetailsScreen';
 import PaymentReviewScreen from '../screens/customer/PaymentReviewScreen';
-<<<<<<< HEAD
 import SustainabilityGoalsScreen from '../screens/customer/SustainabilityGoalsScreen';
 import GoalSetupScreen from '../screens/customer/GoalSetupScreen';
 import GoalProgressScreen from '../screens/customer/GoalProgressScreen';
-=======
 import ProductReviewsScreen from '../screens/customer/ProductReviewsScreen';
->>>>>>> b233e8a9
 
 const Stack = createNativeStackNavigator();
 
@@ -69,14 +66,12 @@
             <Stack.Screen name="OrderDetails" component={OrderDetailsScreen} />
             <Stack.Screen name="PaymentDetails" component={PaymentDetailsScreen} />
             <Stack.Screen name="PaymentReview" component={PaymentReviewScreen} />
-<<<<<<< HEAD
             {/* Sustainability Goals Screens */}
             <Stack.Screen name="SustainabilityGoals" component={SustainabilityGoalsScreen} />
             <Stack.Screen name="GoalSetup" component={GoalSetupScreen} />
             <Stack.Screen name="GoalProgress" component={GoalProgressScreen} />
-=======
+            {/* Product Reviews Screen */}
             <Stack.Screen name="ProductReviews" component={ProductReviewsScreen} />
->>>>>>> b233e8a9
           </>
         )
       ) : (
