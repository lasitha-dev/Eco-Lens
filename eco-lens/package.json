--- conflicted
+++ resolved
@@ -18,11 +18,7 @@
     "@react-navigation/native": "^7.1.17",
     "@react-navigation/native-stack": "^7.3.25",
     "expo": "^53.0.22",
-<<<<<<< HEAD
-    "expo-constants": "~17.1.7",
-=======
     "expo-constants": "^18.0.9",
->>>>>>> b233e8a9
     "expo-dev-client": "~5.2.4",
     "expo-image-picker": "~16.1.4",
     "expo-linear-gradient": "~14.1.5",
@@ -32,17 +28,11 @@
     "react": "19.0.0",
     "react-dom": "19.0.0",
     "react-native": "0.79.5",
-<<<<<<< HEAD
     "react-native-picker": "^4.3.7",
-    "react-native-safe-area-context": "5.4.0",
-    "react-native-screens": "~4.11.1",
-    "react-native-svg": "^15.14.0",
-    "react-native-web": "^0.20.0",
-=======
     "react-native-safe-area-context": "~5.6.0",
     "react-native-screens": "~4.16.0",
+    "react-native-svg": "^15.14.0",
     "react-native-web": "^0.21.0",
->>>>>>> b233e8a9
     "vector-icons": "^0.1.0"
   },
   "devDependencies": {
