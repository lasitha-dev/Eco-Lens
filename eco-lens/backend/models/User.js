const mongoose = require('mongoose');

const userSchema = new mongoose.Schema({
  firstName: {
    type: String,
    required: true,
    trim: true,
    minlength: 2
  },
  lastName: {
    type: String,
    required: true,
    trim: true,
    minlength: 2
  },
  email: {
    type: String,
    required: true,
    unique: true,
    trim: true,
    lowercase: true,
    match: [/^[^\s@]+@[^\s@]+\.[^\s@]+$/, 'Please enter a valid email']
  },
  address: {
    type: String,
    default: 'Not provided',
    trim: true
  },
  dateOfBirth: {
    type: Date,
    default: Date.now
  },
  country: {
    type: String,
    default: 'Not provided'
  },
<<<<<<< HEAD
  password: {
    type: String,
    minlength: 8
  },
=======
>>>>>>> b233e8a9
  phone: {
    type: String,
    trim: true
  },
  password: {
    type: String,
    minlength: 8
  },
  gender: {
    type: String,
    enum: ['male', 'female', 'other', 'prefer-not-to-say'],
    default: 'prefer-not-to-say'
  },
  profilePicture: {
    type: String, // URI or URL of the profile picture
    default: null
  },
  role: {
    type: String,
    enum: ['customer', 'admin'],
    default: 'customer'
  },
  isActive: {
    type: Boolean,
    default: true
  },
  fingerprintEnabled: {
    type: Boolean,
    default: false
  },
  favorites: [{
    type: mongoose.Schema.Types.ObjectId,
    ref: 'Product'
  }],
  createdAt: {
    type: Date,
    default: Date.now
  }
}, {
  timestamps: true
});

const User = mongoose.model('User', userSchema);

module.exports = User;<|MERGE_RESOLUTION|>--- conflicted
+++ resolved
@@ -34,13 +34,6 @@
     type: String,
     default: 'Not provided'
   },
-<<<<<<< HEAD
-  password: {
-    type: String,
-    minlength: 8
-  },
-=======
->>>>>>> b233e8a9
   phone: {
     type: String,
     trim: true
